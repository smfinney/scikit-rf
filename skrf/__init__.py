--- conflicted
+++ resolved
@@ -6,11 +6,7 @@
 from __future__ import absolute_import, print_function, division
 from six.moves import xrange 
 
-<<<<<<< HEAD
-__version__ = '0.15.1' 
-=======
-__version__ = '0.15'
->>>>>>> 58f50048
+__version__ = '0.15.1'
 ## Import all  module names for coherent reference of name-space
 #import io
 
